--- conflicted
+++ resolved
@@ -1,14 +1,12 @@
 ## HEAD
 
-<<<<<<< HEAD
+* Rewind the IO after extracting image dimensions even when extraction failed (kaapa)
+
 * Correctly infer the extension in `#generate_location` when uploading an `UploadedFile` (janko-m)
 
 * Fix ability for errors to accumulate in data_uri and remote_url plugins when assigning mutliples to same record instance (janko-m)
 
 * Bump Down dependency to 2.0.0 in order to fix downloading URLs with "[]" characters (janko-m)
-=======
-* Rewind the IO after extracting image dimensions even when extraction failed (kaapa)
->>>>>>> c1a6b2dd
 
 * Add `:namespace` option to pretty_location for including class namespace in location (janko-m)
 
